--- conflicted
+++ resolved
@@ -38,19 +38,13 @@
 		streamName:           config.DeliveryStreamName,
 		partitionKeyProvider: partitionKeyProvider,
 		beatName:             beat.Beat,
-<<<<<<< HEAD
-		encoder:              json.New(false, true, beat.Version),
-		timeout:              config.Timeout,
-		observer:             observer,
-		backoff:              config.Backoff,
-=======
 		encoder: json.New(beat.Version, json.Config{
 			Pretty:     false,
 			EscapeHTML: false,
 		}),
 		timeout:  config.Timeout,
 		observer: observer,
->>>>>>> f92c0a43
+		backoff:              config.Backoff,
 	}
 
 	return client, nil

package streams

import (
	"fmt"
	"time"

	"github.com/aws/aws-sdk-go/aws"
	"github.com/aws/aws-sdk-go/aws/awserr"
	"github.com/aws/aws-sdk-go/aws/session"
	"github.com/aws/aws-sdk-go/service/kinesis"
	"github.com/elastic/beats/libbeat/beat"
	"github.com/elastic/beats/libbeat/logp"
	"github.com/elastic/beats/libbeat/outputs"
	"github.com/elastic/beats/libbeat/outputs/codec"
	"github.com/elastic/beats/libbeat/outputs/codec/json"
	"github.com/elastic/beats/libbeat/publisher"
	"github.com/jpillora/backoff"
)

var MAX_RECORD_SIZE = 1024*1024 - 300

type client struct {
	streams              kinesisStreamsClient
	streamName           string
	partitionKeyProvider PartitionKeyProvider
	beatName             string
	encoder              codec.Codec
	timeout              time.Duration
	batchSizeBytes       int
	observer             outputs.Observer
	backoff              backoff.Backoff
}

type batch struct {
	allEvents []publisher.Event
	okEvents  []publisher.Event
	records   []*kinesis.PutRecordsRequestEntry
	dropped   int
}

type kinesisStreamsClient interface {
	PutRecords(input *kinesis.PutRecordsInput) (*kinesis.PutRecordsOutput, error)
}

func newClient(sess *session.Session, config *StreamsConfig, observer outputs.Observer, beat beat.Info) (*client, error) {
	partitionKeyProvider := createPartitionKeyProvider(config)
	client := &client{
		streams:              kinesis.New(sess),
		streamName:           config.DeliveryStreamName,
		partitionKeyProvider: partitionKeyProvider,
		beatName:             beat.Beat,
		encoder:              json.New(beat.Version, json.Config{Pretty: false, EscapeHTML: true}),
		timeout:              config.Timeout,
		batchSizeBytes:       config.BatchSizeBytes,
		observer:             observer,
		backoff:              config.Backoff,
	}

	return client, nil
}

func createPartitionKeyProvider(config *StreamsConfig) PartitionKeyProvider {
	if config.PartitionKeyProvider == "xid" {
		return newXidPartitionKeyProvider()
	}
	return newFieldPartitionKeyProvider(config.PartitionKey)
}

func (client client) String() string {
	return "streams"
}

func (client *client) Close() error {
	return nil
}

func (client *client) Connect() error {
	return nil
}

func (client *client) Publish(batch publisher.Batch) error {
	events := batch.Events()
	rest, _ := client.publishEvents(events)
	if len(rest) == 0 {
		// We have to ACK only when all the submission succeeded
		// Ref: https://github.com/elastic/beats/blob/c4af03c51373c1de7daaca660f5d21b3f602771c/libbeat/outputs/elasticsearch/client.go#L232
		batch.ACK()
	} else {
		// Mark the failed events to retry
		// Ref: https://github.com/elastic/beats/blob/c4af03c51373c1de7daaca660f5d21b3f602771c/libbeat/outputs/elasticsearch/client.go#L234
		batch.RetryEvents(rest)
	}
	// This shouldn't be an error object according to other official beats' implementations
	// Ref: https://github.com/elastic/beats/blob/c4af03c51373c1de7daaca660f5d21b3f602771c/libbeat/outputs/kafka/client.go#L119
	return nil
}

func (client *client) publishEvents(events []publisher.Event) ([]publisher.Event, error) {
	batches := client.mapEvents(events)
	totalFailed := []publisher.Event{}
	for _, batch := range batches {
		failed, err := client.publishBatch(batch)
		if err != nil || len(failed) > 0 {
			totalFailed = append(totalFailed, failed...)
		}
	}
	logp.Debug("kinesis", "received batches: %d for events %d", len(batches), len(events))
	return totalFailed, nil
}

func (client *client) publishBatch(b batch) ([]publisher.Event, error) {
	observer := client.observer

	okEvents, records, dropped, events := b.okEvents, b.records, b.dropped, b.allEvents
	observer.NewBatch(len(b.allEvents))
	if dropped > 0 {
		logp.Debug("kinesis", "sent %d records: %v", len(records), records)
		observer.Dropped(dropped)
		observer.Acked(len(okEvents))
		if len(records) == 0 {
			logp.Debug("kinesis", "No records were mapped")
			return nil, nil
		}
	}
	logp.Debug("kinesis", "mapped to records: %v", records)
	res, err := client.putKinesisRecords(records)
	// TODO: verify if I need to pass the events. Shouldn't I be able to get the events from the batch?
	// maybe just use okEvents?
	failed := collectFailedEvents(res, events)
	if len(failed) == 0 {
		if aerr, ok := err.(awserr.Error); ok {
			switch aerr.Code() {
			case kinesis.ErrCodeLimitExceededException:
			case kinesis.ErrCodeProvisionedThroughputExceededException:
			case kinesis.ErrCodeInternalFailureException:
				logp.Info("putKinesisRecords failed (api level, not per-record failure). Will retry all records. error: %v", err)
				failed = events
			default:
				logp.Warn("putKinesisRecords persistent failure. Will not retry. error: %v", err)
			}
		}
	}
	if err != nil || len(failed) > 0 {
		dur := client.backoff.Duration()
		logp.Info("retrying %d events client.backoff.Duration %s on error: %v", len(failed), dur, err)
		time.Sleep(dur)
	} else {
		client.backoff.Reset()
	}
	return failed, err
}

func (client *client) mapEvents(events []publisher.Event) []batch {
	batches := []batch{}
	dropped := 0
	records := []*kinesis.PutRecordsRequestEntry{}
	okEvents := []publisher.Event{}
	allEvents := []publisher.Event{}

	batchSize := 0

	for i := range events {
		event := events[i]
		size, record, err := client.mapEvent(&event)
		if size >= client.batchSizeBytes || size >= MAX_RECORD_SIZE {
<<<<<<< HEAD
			logp.Critical("kinesis single record of size %d is bigger than batchSizeBytes %d, sending batch without it! no backoff!", size, client.batchSizeBytes)
=======
			logp.Critical("kinesis single record of size %d is bigger than batchSizeBytes %d or bigger than kinesis max record size %d, sending batch without it! no backoff!", size, client.batchSizeBytes, MAX_RECORD_SIZE)
>>>>>>> c1767921
			continue
		}
		allEvents = append(allEvents, event)
		if err != nil {
			logp.Debug("kinesis", "failed to map event(%v): %v", event, err)
			dropped++
		} else if batchSize+size >= client.batchSizeBytes {
			batches = append(batches, batch{
				okEvents:  okEvents,
				records:   records,
				dropped:   dropped,
				allEvents: allEvents[:len(allEvents)-1]})
			dropped = 0
			allEvents = []publisher.Event{event}
			batchSize = size
			records = []*kinesis.PutRecordsRequestEntry{record}
			okEvents = []publisher.Event{event}
		} else {
			batchSize += size
			okEvents = append(okEvents, event)
			records = append(records, record)
		}
	}
	batches = append(batches, batch{okEvents: okEvents, records: records, dropped: dropped, allEvents: allEvents})
	return batches
}

func (client *client) mapEvent(event *publisher.Event) (int, *kinesis.PutRecordsRequestEntry, error) {
	var buf []byte
	{
		serializedEvent, err := client.encoder.Encode(client.beatName, &event.Content)
		if err != nil {
			logp.Critical("Unable to encode event: %v", err)
			return 0, nil, err
		}
		// See https://github.com/elastic/beats/blob/5a6630a8bc9b9caf312978f57d1d9193bdab1ac7/libbeat/outputs/kafka/client.go#L163-L164
		// You need to copy the byte data like this. Otherwise you see strange issues like all the records sent in a same batch has the same Data.
		buf = make([]byte, len(serializedEvent)+1)
		copy(buf, serializedEvent)
		// Firehose doesn't automatically add trailing new-line on after each record.
		// This ends up a stream->firehose->s3 pipeline to produce useless s3 objects.
		// No ndjson, but a sequence of json objects without separators...
		// Fix it just adding a new-line.
		//
		// See https://stackoverflow.com/questions/43010117/writing-properly-formatted-json-to-s3-to-load-in-athena-redshift
		buf[len(buf)-1] = byte('\n')
	}

	partitionKey, err := client.partitionKeyProvider.PartitionKeyFor(event)
	if err != nil {
		return 0, nil, fmt.Errorf("failed to get parititon key: %v", err)
	}

	return len(buf), &kinesis.PutRecordsRequestEntry{Data: buf, PartitionKey: aws.String(partitionKey)}, nil
}

func (client *client) putKinesisRecords(records []*kinesis.PutRecordsRequestEntry) (*kinesis.PutRecordsOutput, error) {
	request := kinesis.PutRecordsInput{
		StreamName: &client.streamName,
		Records:    records,
	}
	res, err := client.streams.PutRecords(&request)
	if err != nil {
		return res, fmt.Errorf("failed to put records: %v", err)
	}
	return res, nil
}

func collectFailedEvents(res *kinesis.PutRecordsOutput, events []publisher.Event) []publisher.Event {
	if res.FailedRecordCount != nil && *res.FailedRecordCount > 0 {
		failedEvents := make([]publisher.Event, 0)
		records := res.Records
		for i, r := range records {
			if r == nil {
				// See https://github.com/s12v/awsbeats/issues/27 for more info
				logp.NewLogger("streams").Warn("no record returned from kinesis for event: ", events[i])
				continue
			}
			if r.ErrorCode == nil {
				// logp.NewLogger("streams").Warn("skipping failed event with unexpected state: corresponding kinesis record misses error code: ", r)
				continue
			}
			if *r.ErrorCode == "ProvisionedThroughputExceededException" {
				logp.NewLogger("streams").Debug("throughput exceeded. will retry", r)
				failedEvents = append(failedEvents, events[i])
			}
			if *r.ErrorCode != "" {
				failedEvents = append(failedEvents, events[i])
			}
		}
		logp.Warn("Retrying %d events", len(failedEvents))
		return failedEvents
	}
	return []publisher.Event{}
}<|MERGE_RESOLUTION|>--- conflicted
+++ resolved
@@ -163,11 +163,7 @@
 		event := events[i]
 		size, record, err := client.mapEvent(&event)
 		if size >= client.batchSizeBytes || size >= MAX_RECORD_SIZE {
-<<<<<<< HEAD
-			logp.Critical("kinesis single record of size %d is bigger than batchSizeBytes %d, sending batch without it! no backoff!", size, client.batchSizeBytes)
-=======
 			logp.Critical("kinesis single record of size %d is bigger than batchSizeBytes %d or bigger than kinesis max record size %d, sending batch without it! no backoff!", size, client.batchSizeBytes, MAX_RECORD_SIZE)
->>>>>>> c1767921
 			continue
 		}
 		allEvents = append(allEvents, event)
